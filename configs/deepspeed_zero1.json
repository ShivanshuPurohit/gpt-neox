--- conflicted
+++ resolved
@@ -12,7 +12,6 @@
     "optimizer": {
       "type": "Adam",
       "params": {
-<<<<<<< HEAD
         "lr": 0.001,
         "betas": [
           0.8,
@@ -20,11 +19,9 @@
         ],
         "eps": 1e-8,
         "weight_decay": 3e-7
-=======
         "lr": 2e-4,
     "freeze_step":2,
     "cuda_aware":true
->>>>>>> 484e7310
       }
     },
     "scheduler": {
