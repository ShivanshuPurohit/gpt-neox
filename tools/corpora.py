--- conflicted
+++ resolved
@@ -181,7 +181,6 @@
     "enron": Enron
 }
 
-<<<<<<< HEAD
 def prepare_dataset(dataset_name: str, tokenizer_type: str = None, data_dir: str = None, vocab_file: str = None, merge_file: str = None):
     """
     Downloads + tokenizes a dataset in the registry (dataset_name) and saves output .npy files to data_dir.
@@ -190,12 +189,6 @@
         data_dir = DEFAULT_DATA_DIR
     os.makedirs(data_dir, exist_ok=True)
     maybe_download_gpt2_tokenizer_data(tokenizer_type)
-=======
-
-def prepare_dataset(dataset_name):
-    os.makedirs(DATA_DIR, exist_ok=True)
-    maybe_download_gpt2_tokenizer_data()
->>>>>>> d566e957
     DownloaderClass = DATA_DOWNLOADERS.get(dataset_name, None)
     if DownloaderClass is None:
         raise NotImplementedError
