--- conflicted
+++ resolved
@@ -133,11 +133,7 @@
     if args.deepspeed:
         save_ds_checkpoint(iteration, model, args)
     else:
-<<<<<<< HEAD
-        raise ValueError('Must be using DeepSpeed')
-=======
         raise ValueError('Must be using deepspeed to use neox')
->>>>>>> f90e083b
 
     # Wait so everyone is done (necessary)
     torch.distributed.barrier()
@@ -203,14 +199,7 @@
                 print("Unable to load checkpoint.")
             return iteration
     else:
-<<<<<<< HEAD
-        raise ValueError('Must be using DeepSpeed')
-
-    # set checkpoint version
-    set_checkpoint_version(state_dict.get('checkpoint_version', 0))
-=======
         raise ValueError('Must be using deepspeed to use neox')
->>>>>>> f90e083b
 
     # Set iteration.
     if args.finetune or release:
